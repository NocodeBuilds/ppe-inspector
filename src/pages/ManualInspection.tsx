
import React, { useState } from 'react';
import { useNavigate } from 'react-router-dom';
import { useForm } from 'react-hook-form';
import { z } from 'zod';
import { zodResolver } from '@hookform/resolvers/zod';
import { useAuth } from '@/hooks/useAuth';
import { useToast } from '@/hooks/use-toast';
import { Button } from '@/components/ui/button';
import { Input } from '@/components/ui/input';
import { Card, CardContent, CardHeader, CardTitle, CardDescription, CardFooter } from '@/components/ui/card';
import { Form, FormControl, FormField, FormItem, FormLabel, FormMessage } from '@/components/ui/form';
import { Select, SelectContent, SelectItem, SelectTrigger, SelectValue } from '@/components/ui/select';
import PageHeader from '@/components/common/PageHeader';
import { PPEType } from '@/integrations/supabase/client';
import { format } from 'date-fns';
import { Calendar } from '@/components/ui/calendar';
import { Popover, PopoverContent, PopoverTrigger } from '@/components/ui/popover';
import { CalendarIcon } from 'lucide-react';
import { cn } from '@/lib/utils';
import { usePPE } from '@/hooks/usePPE';
import { standardPPETypes } from '@/components/equipment/ConsolidatedPPETypeFilter';

<<<<<<< HEAD
interface ManualInspectionFormValues {
  serialNumber: string;
  type: string;
  brand: string;
  modelNumber: string;
  manufacturingDate: string;
  expiryDate: string;
}

const ManualInspection = () => {
  const [isLoading, setIsLoading] = useState(false);
  const [isScanning, setIsScanning] = useState(false);
  const [ppeTypes, setPpeTypes] = useState<PPEType[]>([]);
  const [error, setError] = useState<string | null>(null);
=======
// Define form schema using zod
const formSchema = z.object({
  serialNumber: z.string().min(1, 'Serial number is required'),
  type: z.string().optional(),
  brand: z.string().optional(),
  modelNumber: z.string().optional(),
  manufacturingDate: z.string().optional(),
  expiryDate: z.string().optional(),
});

type FormValues = z.infer<typeof formSchema>;

const ManualInspection: React.FC = () => {
>>>>>>> 8ac2e526
  const navigate = useNavigate();
  const { user } = useAuth();
<<<<<<< HEAD
  
  const {
    register,
    handleSubmit,
    setValue,
    reset,
    watch,
    formState: { errors }
  } = useForm<ManualInspectionFormValues>();
  
  const selectedType = watch('type');
  
  useEffect(() => {
    // Use standardized PPE types
    setPpeTypes(getAllPPETypes());
  }, []);
  
  const checkPPEExistence = async (serialNumber: string) => {
    console.log("checkPPEExistence called with serialNumber:", serialNumber);
    try {
      setIsLoading(true);
      setError(null);
      
      // Determine if input is a valid UUID
      const isValidUUID = /^[0-9a-f]{8}-[0-9a-f]{4}-[0-9a-f]{4}-[0-9a-f]{4}-[0-9a-f]{12}$/i.test(serialNumber);
      
      let ppeData;
      
      if (isValidUUID) {
        // If valid UUID, try to find by ID first
        const { data, error } = await supabase
          .from('ppe_items')
          .select('*')
          .eq('id', serialNumber)
          .maybeSingle();
          
        if (error) {
          console.error("Error checking PPE by ID:", error);
          throw error;
        }
        
        ppeData = data;
      }
      
      // If not found by ID or not a UUID, search by serial number
      if (!ppeData) {
        const { data, error } = await supabase
          .from('ppe_items')
          .select('*')
          .eq('serial_number', serialNumber)
          .maybeSingle();
          
        if (error) {
          console.error("Error checking PPE by serial number:", error);
          throw error;
        }
        
        ppeData = data;
      }

      if (!ppeData) {
        // PPE doesn't exist, create a new one
        if (!watch('type')) {
          toast({
            title: 'Error',
            description: 'PPE type is required for new equipment',
            variant: 'destructive'
          });
          return;
        }

        // Set default expiry date (5 years from now)
        const defaultExpiryDate = new Date();
        defaultExpiryDate.setFullYear(defaultExpiryDate.getFullYear() + 5);
        const defaultExpiryString = defaultExpiryDate.toISOString().split('T')[0];

        const currentDate = new Date().toISOString().split('T')[0];
        const manufacturingDate = watch('manufacturingDate') || currentDate;
        const expiryDate = watch('expiryDate') || defaultExpiryString;

        // Calculate next inspection date (1 month from today)
        const nextInspection = new Date();
        nextInspection.setMonth(nextInspection.getMonth() + 1);
        const nextInspectionString = nextInspection.toISOString().split('T')[0];

        console.log("Creating new PPE with data:", {
          serial_number: serialNumber,
          type: watch('type'),
          brand: watch('brand') || 'Unknown',
          model_number: watch('modelNumber') || 'Unknown',
          manufacturing_date: manufacturingDate,
          expiry_date: expiryDate,
          created_by: user.id,
          status: 'active',
          next_inspection_date: nextInspectionString,
        });

        const { data: newPpeData, error: insertError } = await supabase
          .from('ppe_items')
          .insert({
            serial_number: serialNumber,
            type: watch('type'),
            brand: watch('brand') || 'Unknown',
            model_number: watch('modelNumber') || 'Unknown',
            manufacturing_date: manufacturingDate,
            expiry_date: expiryDate,
            status: 'active',
            next_inspection_date: nextInspectionString,
            created_by: user.id,
          })
          .select()
          .single();

        if (insertError) {
          console.error("Error inserting new PPE:", insertError);
          toast({
            title: 'Error Inserting PPE',
            description: insertError.message,
            variant: 'destructive'
          });
          return;
        }

        toast({
          title: 'PPE Created',
          description: 'New PPE item created successfully'
        });

        navigate(`/inspect/${newPpeData.id}`);

      } else {
        // PPE exists, navigate to inspection page
        console.log("PPE exists, navigating to inspection page");
        navigate(`/inspect/${ppeData.id}`);
      }
=======
  const { toast } = useToast();
  const { getPPEBySerialNumber } = usePPE();
  const [isLoading, setIsLoading] = useState(false);
  const [error, setError] = useState<string | null>(null);
  const [submittedSerialNumber, setSubmittedSerialNumber] = useState<string>('');

  // Initialize form
  const form = useForm<FormValues>({
    resolver: zodResolver(formSchema),
    defaultValues: {
      serialNumber: '',
      type: '',
      brand: '',
      modelNumber: '',
      manufacturingDate: '',
      expiryDate: '',
    },
  });

  const onSubmit = async (data: FormValues) => {
    try {
      if (!user) {
        toast({
          title: 'Authentication Required',
          description: 'You must be logged in to perform inspections',
          variant: 'destructive',
        });
        return;
      }

      setIsLoading(true);
      setError(null);
      setSubmittedSerialNumber(data.serialNumber);

      console.log("Form data:", data);

      // Check if the PPE exists
      const serialNumberQuery = data.serialNumber ? data.serialNumber.trim() : '';
      
      if (!serialNumberQuery) {
        throw new Error('Serial number is required');
      }
      
      console.log("Searching for PPE with serial number:", serialNumberQuery);
      
      // Use our new consolidated hook function
      const ppeItems = await getPPEBySerialNumber(serialNumberQuery);

      if (ppeItems && ppeItems.length > 0) {
        // PPE exists, redirect to inspection form
        const ppeItem = ppeItems[0];
        console.log("PPE found:", ppeItem);
        navigate(`/inspect/${ppeItem.id}`);
        return;
      }

      // PPE doesn't exist, create a new one
      if (!data.type) {
        toast({
          title: 'Error',
          description: 'PPE type is required for new equipment',
          variant: 'destructive',
        });
        setIsLoading(false);
        return;
      }

      // Set default dates if not provided
      const currentDate = new Date().toISOString().split('T')[0];
      const defaultExpiryDate = new Date();
      defaultExpiryDate.setFullYear(defaultExpiryDate.getFullYear() + 5);
      const defaultExpiryString = defaultExpiryDate.toISOString().split('T')[0];

      const manufacturingDate = data.manufacturingDate || currentDate;
      const expiryDate = data.expiryDate || defaultExpiryString;

      // Calculate next inspection date (1 month from today)
      const nextInspection = new Date();
      nextInspection.setMonth(nextInspection.getMonth() + 1);

      console.log("Creating new PPE with data:", {
        serial_number: data.serialNumber,
        type: data.type,
        brand: data.brand || 'Unknown',
        model_number: data.modelNumber || 'Unknown',
        manufacturing_date: manufacturingDate,
        expiry_date: expiryDate,
        created_by: user.id,
      });

      // Use our consolidated hook for PPE creation
      const { createPPE } = usePPE();
      
      const newPpeData = await createPPE({
        serial_number: data.serialNumber,
        type: data.type,
        brand: data.brand || 'Unknown',
        model_number: data.modelNumber || 'Unknown',
        manufacturing_date: manufacturingDate,
        expiry_date: expiryDate,
      });

      if (!newPpeData || !newPpeData.id) {
        throw new Error('Failed to create new PPE item');
      }

      console.log("New PPE created with ID:", newPpeData.id);
      navigate(`/inspect/${newPpeData.id}`);

>>>>>>> 8ac2e526
    } catch (error: any) {
      console.error('Error checking PPE existence:', error);
      setError(error.message || 'Failed to check PPE existence');
      toast({
        title: 'Error Checking PPE',
        description: error.message || 'An unexpected error occurred',
        variant: 'destructive'
      });
    } finally {
      setIsLoading(false);
    }
  };

<<<<<<< HEAD
  const onSubmit = async (values: ManualInspectionFormValues) => {
    if (!values.serialNumber.trim()) {
      toast({
        title: 'Error',
        description: 'Serial number is required',
        variant: 'destructive'
      });
      return;
    }
    
    await checkPPEExistence(values.serialNumber);
  };

  const handleQRCodeResult = (result: string) => {
    // Assuming the QR code contains the serial number
    setValue('serialNumber', result);
    setIsScanning(false);
    
    toast({
      title: 'QR Code Scanned',
      description: `Serial number: ${result}`
    });
  };
  
  const handleScanError = (error: string) => {
    console.error('QR scan error:', error);
    setIsScanning(false);
    
    // Only show toast for actual errors, not for user cancellations
    if (error !== 'Scanning cancelled') {
      toast({
        title: 'Scan Error',
        description: 'QR code scanning encountered an error',
        variant: 'destructive'
      });
    }
  };
  
=======
>>>>>>> 8ac2e526
  return (
    <div className="container max-w-3xl mx-auto py-6 space-y-6">
      <PageHeader title="Manual Inspection" />
      
      <Card className="w-full">
        <CardHeader>
          <CardTitle>PPE Information</CardTitle>
          <CardDescription>
            Enter the serial number or create a new PPE item
          </CardDescription>
        </CardHeader>
        <CardContent>
          <Form {...form}>
            <form onSubmit={form.handleSubmit(onSubmit)} className="space-y-6">
              <FormField
                control={form.control}
                name="serialNumber"
                render={({ field }) => (
                  <FormItem>
                    <FormLabel>Serial Number*</FormLabel>
                    <FormControl>
                      <Input placeholder="Enter serial number" {...field} />
                    </FormControl>
                    <FormMessage />
                  </FormItem>
                )}
              />
              
              <div className="bg-muted/50 p-4 rounded-md">
                <h3 className="text-sm font-medium mb-3">If creating new PPE, fill the details below:</h3>
                
                <div className="space-y-4">
                  <FormField
                    control={form.control}
                    name="type"
                    render={({ field }) => (
                      <FormItem>
                        <FormLabel>PPE Type</FormLabel>
                        <Select onValueChange={field.onChange} defaultValue={field.value}>
                          <FormControl>
                            <SelectTrigger>
                              <SelectValue placeholder="Select PPE type" />
                            </SelectTrigger>
                          </FormControl>
                          <SelectContent>
                            {standardPPETypes.map((type) => (
                              <SelectItem key={type} value={type}>
                                {type}
                              </SelectItem>
                            ))}
                          </SelectContent>
                        </Select>
                        <FormMessage />
                      </FormItem>
                    )}
                  />
                  
                  <FormField
                    control={form.control}
                    name="brand"
                    render={({ field }) => (
                      <FormItem>
                        <FormLabel>Brand</FormLabel>
                        <FormControl>
                          <Input placeholder="Enter brand name" {...field} />
                        </FormControl>
                        <FormMessage />
                      </FormItem>
                    )}
                  />
                  
                  <FormField
                    control={form.control}
                    name="modelNumber"
                    render={({ field }) => (
                      <FormItem>
                        <FormLabel>Model Number</FormLabel>
                        <FormControl>
                          <Input placeholder="Enter model number" {...field} />
                        </FormControl>
                        <FormMessage />
                      </FormItem>
                    )}
                  />
                  
                  <FormField
                    control={form.control}
                    name="manufacturingDate"
                    render={({ field }) => (
                      <FormItem className="flex flex-col">
                        <FormLabel>Manufacturing Date</FormLabel>
                        <Popover>
                          <PopoverTrigger asChild>
                            <FormControl>
                              <Button
                                variant={"outline"}
                                className={cn(
                                  "w-full pl-3 text-left font-normal",
                                  !field.value && "text-muted-foreground"
                                )}
                              >
                                {field.value ? (
                                  format(new Date(field.value), "PPP")
                                ) : (
                                  <span>Pick a date</span>
                                )}
                                <CalendarIcon className="ml-auto h-4 w-4 opacity-50" />
                              </Button>
                            </FormControl>
                          </PopoverTrigger>
                          <PopoverContent className="w-auto p-0" align="start">
                            <Calendar
                              mode="single"
                              selected={field.value ? new Date(field.value) : undefined}
                              onSelect={(date) => field.onChange(date ? format(date, "yyyy-MM-dd") : "")}
                              initialFocus
                            />
                          </PopoverContent>
                        </Popover>
                        <FormMessage />
                      </FormItem>
                    )}
                  />
                  
                  <FormField
                    control={form.control}
                    name="expiryDate"
                    render={({ field }) => (
                      <FormItem className="flex flex-col">
                        <FormLabel>Expiry Date</FormLabel>
                        <Popover>
                          <PopoverTrigger asChild>
                            <FormControl>
                              <Button
                                variant={"outline"}
                                className={cn(
                                  "w-full pl-3 text-left font-normal",
                                  !field.value && "text-muted-foreground"
                                )}
                              >
                                {field.value ? (
                                  format(new Date(field.value), "PPP")
                                ) : (
                                  <span>Pick a date</span>
                                )}
                                <CalendarIcon className="ml-auto h-4 w-4 opacity-50" />
                              </Button>
                            </FormControl>
                          </PopoverTrigger>
                          <PopoverContent className="w-auto p-0" align="start">
                            <Calendar
                              mode="single"
                              selected={field.value ? new Date(field.value) : undefined}
                              onSelect={(date) => field.onChange(date ? format(date, "yyyy-MM-dd") : "")}
                              initialFocus
                            />
                          </PopoverContent>
                        </Popover>
                        <FormMessage />
                      </FormItem>
                    )}
                  />
                </div>
              </div>
              
              {error && (
                <div className="p-3 bg-destructive/10 text-destructive rounded-md text-sm">
                  {error}
                </div>
              )}
              
              <CardFooter className="px-0 pt-2">
                <Button 
                  type="submit" 
                  className="w-full"
                  disabled={isLoading}
                >
                  {isLoading ? (
                    <span className="flex items-center gap-2">
                      <svg className="animate-spin -ml-1 mr-3 h-4 w-4 text-white" xmlns="http://www.w3.org/2000/svg" fill="none" viewBox="0 0 24 24">
                        <circle className="opacity-25" cx="12" cy="12" r="10" stroke="currentColor" strokeWidth="4"></circle>
                        <path className="opacity-75" fill="currentColor" d="M4 12a8 8 0 018-8V0C5.373 0 0 5.373 0 12h4zm2 5.291A7.962 7.962 0 014 12H0c0 3.042 1.135 5.824 3 7.938l3-2.647z"></path>
                      </svg>
                      Processing...
                    </span>
                  ) : 'Start Inspection'}
                </Button>
              </CardFooter>
            </form>
          </Form>
        </CardContent>
      </Card>
    </div>
  );
};

export default ManualInspection;<|MERGE_RESOLUTION|>--- conflicted
+++ resolved
@@ -21,285 +21,7 @@
 import { usePPE } from '@/hooks/usePPE';
 import { standardPPETypes } from '@/components/equipment/ConsolidatedPPETypeFilter';
 
-<<<<<<< HEAD
-interface ManualInspectionFormValues {
-  serialNumber: string;
-  type: string;
-  brand: string;
-  modelNumber: string;
-  manufacturingDate: string;
-  expiryDate: string;
-}
-
-const ManualInspection = () => {
-  const [isLoading, setIsLoading] = useState(false);
-  const [isScanning, setIsScanning] = useState(false);
-  const [ppeTypes, setPpeTypes] = useState<PPEType[]>([]);
-  const [error, setError] = useState<string | null>(null);
-=======
-// Define form schema using zod
-const formSchema = z.object({
-  serialNumber: z.string().min(1, 'Serial number is required'),
-  type: z.string().optional(),
-  brand: z.string().optional(),
-  modelNumber: z.string().optional(),
-  manufacturingDate: z.string().optional(),
-  expiryDate: z.string().optional(),
-});
-
-type FormValues = z.infer<typeof formSchema>;
-
-const ManualInspection: React.FC = () => {
->>>>>>> 8ac2e526
-  const navigate = useNavigate();
-  const { user } = useAuth();
-<<<<<<< HEAD
-  
-  const {
-    register,
-    handleSubmit,
-    setValue,
-    reset,
-    watch,
-    formState: { errors }
-  } = useForm<ManualInspectionFormValues>();
-  
-  const selectedType = watch('type');
-  
-  useEffect(() => {
-    // Use standardized PPE types
-    setPpeTypes(getAllPPETypes());
-  }, []);
-  
-  const checkPPEExistence = async (serialNumber: string) => {
-    console.log("checkPPEExistence called with serialNumber:", serialNumber);
-    try {
-      setIsLoading(true);
-      setError(null);
-      
-      // Determine if input is a valid UUID
-      const isValidUUID = /^[0-9a-f]{8}-[0-9a-f]{4}-[0-9a-f]{4}-[0-9a-f]{4}-[0-9a-f]{12}$/i.test(serialNumber);
-      
-      let ppeData;
-      
-      if (isValidUUID) {
-        // If valid UUID, try to find by ID first
-        const { data, error } = await supabase
-          .from('ppe_items')
-          .select('*')
-          .eq('id', serialNumber)
-          .maybeSingle();
-          
-        if (error) {
-          console.error("Error checking PPE by ID:", error);
-          throw error;
-        }
-        
-        ppeData = data;
-      }
-      
-      // If not found by ID or not a UUID, search by serial number
-      if (!ppeData) {
-        const { data, error } = await supabase
-          .from('ppe_items')
-          .select('*')
-          .eq('serial_number', serialNumber)
-          .maybeSingle();
-          
-        if (error) {
-          console.error("Error checking PPE by serial number:", error);
-          throw error;
-        }
-        
-        ppeData = data;
-      }
-
-      if (!ppeData) {
-        // PPE doesn't exist, create a new one
-        if (!watch('type')) {
-          toast({
-            title: 'Error',
-            description: 'PPE type is required for new equipment',
-            variant: 'destructive'
-          });
-          return;
-        }
-
-        // Set default expiry date (5 years from now)
-        const defaultExpiryDate = new Date();
-        defaultExpiryDate.setFullYear(defaultExpiryDate.getFullYear() + 5);
-        const defaultExpiryString = defaultExpiryDate.toISOString().split('T')[0];
-
-        const currentDate = new Date().toISOString().split('T')[0];
-        const manufacturingDate = watch('manufacturingDate') || currentDate;
-        const expiryDate = watch('expiryDate') || defaultExpiryString;
-
-        // Calculate next inspection date (1 month from today)
-        const nextInspection = new Date();
-        nextInspection.setMonth(nextInspection.getMonth() + 1);
-        const nextInspectionString = nextInspection.toISOString().split('T')[0];
-
-        console.log("Creating new PPE with data:", {
-          serial_number: serialNumber,
-          type: watch('type'),
-          brand: watch('brand') || 'Unknown',
-          model_number: watch('modelNumber') || 'Unknown',
-          manufacturing_date: manufacturingDate,
-          expiry_date: expiryDate,
-          created_by: user.id,
-          status: 'active',
-          next_inspection_date: nextInspectionString,
-        });
-
-        const { data: newPpeData, error: insertError } = await supabase
-          .from('ppe_items')
-          .insert({
-            serial_number: serialNumber,
-            type: watch('type'),
-            brand: watch('brand') || 'Unknown',
-            model_number: watch('modelNumber') || 'Unknown',
-            manufacturing_date: manufacturingDate,
-            expiry_date: expiryDate,
-            status: 'active',
-            next_inspection_date: nextInspectionString,
-            created_by: user.id,
-          })
-          .select()
-          .single();
-
-        if (insertError) {
-          console.error("Error inserting new PPE:", insertError);
-          toast({
-            title: 'Error Inserting PPE',
-            description: insertError.message,
-            variant: 'destructive'
-          });
-          return;
-        }
-
-        toast({
-          title: 'PPE Created',
-          description: 'New PPE item created successfully'
-        });
-
-        navigate(`/inspect/${newPpeData.id}`);
-
-      } else {
-        // PPE exists, navigate to inspection page
-        console.log("PPE exists, navigating to inspection page");
-        navigate(`/inspect/${ppeData.id}`);
-      }
-=======
-  const { toast } = useToast();
-  const { getPPEBySerialNumber } = usePPE();
-  const [isLoading, setIsLoading] = useState(false);
-  const [error, setError] = useState<string | null>(null);
-  const [submittedSerialNumber, setSubmittedSerialNumber] = useState<string>('');
-
-  // Initialize form
-  const form = useForm<FormValues>({
-    resolver: zodResolver(formSchema),
-    defaultValues: {
-      serialNumber: '',
-      type: '',
-      brand: '',
-      modelNumber: '',
-      manufacturingDate: '',
-      expiryDate: '',
-    },
-  });
-
-  const onSubmit = async (data: FormValues) => {
-    try {
-      if (!user) {
-        toast({
-          title: 'Authentication Required',
-          description: 'You must be logged in to perform inspections',
-          variant: 'destructive',
-        });
-        return;
-      }
-
-      setIsLoading(true);
-      setError(null);
-      setSubmittedSerialNumber(data.serialNumber);
-
-      console.log("Form data:", data);
-
-      // Check if the PPE exists
-      const serialNumberQuery = data.serialNumber ? data.serialNumber.trim() : '';
-      
-      if (!serialNumberQuery) {
-        throw new Error('Serial number is required');
-      }
-      
-      console.log("Searching for PPE with serial number:", serialNumberQuery);
-      
-      // Use our new consolidated hook function
-      const ppeItems = await getPPEBySerialNumber(serialNumberQuery);
-
-      if (ppeItems && ppeItems.length > 0) {
-        // PPE exists, redirect to inspection form
-        const ppeItem = ppeItems[0];
-        console.log("PPE found:", ppeItem);
-        navigate(`/inspect/${ppeItem.id}`);
-        return;
-      }
-
-      // PPE doesn't exist, create a new one
-      if (!data.type) {
-        toast({
-          title: 'Error',
-          description: 'PPE type is required for new equipment',
-          variant: 'destructive',
-        });
-        setIsLoading(false);
-        return;
-      }
-
-      // Set default dates if not provided
-      const currentDate = new Date().toISOString().split('T')[0];
-      const defaultExpiryDate = new Date();
-      defaultExpiryDate.setFullYear(defaultExpiryDate.getFullYear() + 5);
-      const defaultExpiryString = defaultExpiryDate.toISOString().split('T')[0];
-
-      const manufacturingDate = data.manufacturingDate || currentDate;
-      const expiryDate = data.expiryDate || defaultExpiryString;
-
-      // Calculate next inspection date (1 month from today)
-      const nextInspection = new Date();
-      nextInspection.setMonth(nextInspection.getMonth() + 1);
-
-      console.log("Creating new PPE with data:", {
-        serial_number: data.serialNumber,
-        type: data.type,
-        brand: data.brand || 'Unknown',
-        model_number: data.modelNumber || 'Unknown',
-        manufacturing_date: manufacturingDate,
-        expiry_date: expiryDate,
-        created_by: user.id,
-      });
-
-      // Use our consolidated hook for PPE creation
-      const { createPPE } = usePPE();
-      
-      const newPpeData = await createPPE({
-        serial_number: data.serialNumber,
-        type: data.type,
-        brand: data.brand || 'Unknown',
-        model_number: data.modelNumber || 'Unknown',
-        manufacturing_date: manufacturingDate,
-        expiry_date: expiryDate,
-      });
-
-      if (!newPpeData || !newPpeData.id) {
-        throw new Error('Failed to create new PPE item');
-      }
-
-      console.log("New PPE created with ID:", newPpeData.id);
-      navigate(`/inspect/${newPpeData.id}`);
-
->>>>>>> 8ac2e526
+
     } catch (error: any) {
       console.error('Error checking PPE existence:', error);
       setError(error.message || 'Failed to check PPE existence');
@@ -313,47 +35,7 @@
     }
   };
 
-<<<<<<< HEAD
-  const onSubmit = async (values: ManualInspectionFormValues) => {
-    if (!values.serialNumber.trim()) {
-      toast({
-        title: 'Error',
-        description: 'Serial number is required',
-        variant: 'destructive'
-      });
-      return;
-    }
-    
-    await checkPPEExistence(values.serialNumber);
-  };
-
-  const handleQRCodeResult = (result: string) => {
-    // Assuming the QR code contains the serial number
-    setValue('serialNumber', result);
-    setIsScanning(false);
-    
-    toast({
-      title: 'QR Code Scanned',
-      description: `Serial number: ${result}`
-    });
-  };
-  
-  const handleScanError = (error: string) => {
-    console.error('QR scan error:', error);
-    setIsScanning(false);
-    
-    // Only show toast for actual errors, not for user cancellations
-    if (error !== 'Scanning cancelled') {
-      toast({
-        title: 'Scan Error',
-        description: 'QR code scanning encountered an error',
-        variant: 'destructive'
-      });
-    }
-  };
-  
-=======
->>>>>>> 8ac2e526
+
   return (
     <div className="container max-w-3xl mx-auto py-6 space-y-6">
       <PageHeader title="Manual Inspection" />
