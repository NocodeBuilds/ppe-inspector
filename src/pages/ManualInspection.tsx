--- conflicted
+++ resolved
@@ -1,4 +1,3 @@
-
 import React, { useState } from 'react';
 import { useForm } from 'react-hook-form';
 import { zodResolver } from '@hookform/resolvers/zod';
@@ -9,13 +8,10 @@
 import { Button } from '@/components/ui/button';
 import { Select, SelectContent, SelectItem, SelectTrigger, SelectValue } from '@/components/ui/select';
 import PageHeader from '@/components/common/PageHeader';
-<<<<<<< HEAD
 import { PPEType } from '@/types/index';
-import { format } from 'date-fns';
-import { Calendar } from '@/components/ui/calendar';
-import { Popover, PopoverContent, PopoverTrigger } from '@/components/ui/popover';
-import { CalendarIcon } from 'lucide-react';
-import { cn } from '@/lib/utils';
+import { useNavigate } from 'react-router-dom';
+import { useAuth } from '@/hooks/useAuth';
+import { useToast } from '@/hooks/use-toast';
 import { usePPE } from '@/hooks/usePPE';
 import { standardPPETypes } from '@/components/equipment/ConsolidatedPPETypeFilter';
 
@@ -29,6 +25,8 @@
   expiryDate: z.string().optional(),
 });
 
+type FormValues = z.infer<typeof formSchema>;
+
 const ManualInspection = () => {
   const navigate = useNavigate();
   const { user } = useAuth();
@@ -37,30 +35,12 @@
   const [error, setError] = useState<string | null>(null);
   const { createPPE, getPPEBySerialNumber } = usePPE();
 
-  const form = useForm<z.infer<typeof formSchema>>({
-=======
-import { standardPPETypes } from '@/utils/ppeTypes';
-
-// Define form schema
-const formSchema = z.object({
-  serialNumber: z.string().min(1, { message: "Serial number is required" }),
-  type: z.string().optional(),
-});
-
-type FormValues = z.infer<typeof formSchema>;
-
-const ManualInspection = () => {
-  const [isLoading, setIsLoading] = useState(false);
-  const [error, setError] = useState<string | null>(null);
-  
   // Initialize form
   const form = useForm<FormValues>({
->>>>>>> 54daf12a
     resolver: zodResolver(formSchema),
     defaultValues: {
       serialNumber: "",
       type: "",
-<<<<<<< HEAD
       brand: "",
       modelNumber: "",
       manufacturingDate: "",
@@ -68,19 +48,12 @@
     }
   });
 
-  const onSubmit = async (values: z.infer<typeof formSchema>) => {
-=======
-    },
-  });
-
   // Form submission handler
   const onSubmit = async (values: FormValues) => {
->>>>>>> 54daf12a
     setIsLoading(true);
     setError(null);
     
     try {
-<<<<<<< HEAD
       // First, check if PPE with serial number exists
       const ppeItems = await getPPEBySerialNumber(values.serialNumber);
       
@@ -117,16 +90,6 @@
     } catch (err: any) {
       setError(err.message || "An error occurred while processing");
       console.error("Error in manual inspection:", err);
-=======
-      console.log("Form values:", values);
-      // Add your submission logic here
-      
-      // Simulate API call
-      await new Promise(resolve => setTimeout(resolve, 1000));
-      
-    } catch (err) {
-      setError(err instanceof Error ? err.message : "An unexpected error occurred");
->>>>>>> 54daf12a
     } finally {
       setIsLoading(false);
     }
