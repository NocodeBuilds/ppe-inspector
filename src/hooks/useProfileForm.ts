
import { useState, useEffect } from 'react';
import { useNavigate } from 'react-router-dom';
import { useAuth } from '@/hooks/useAuth';
import { supabase } from '@/integrations/supabase/client';
<<<<<<< HEAD
import { ExtendedProfile } from '@/types/extendedProfile';
=======
>>>>>>> 8ac2e526
import { useToast } from '@/hooks/use-toast';

type ProfileFormData = {
  fullName: string;
  employeeId: string;
  location: string;
  department: string;
  bio: string;
};

export const useProfileForm = () => {
  const { profile, refreshProfile } = useAuth();
  const navigate = useNavigate();
  
  const [isLoading, setIsLoading] = useState(true);
  const [isSaving, setIsSaving] = useState(false);
  
  // Form state
  const [formData, setFormData] = useState<ProfileFormData>({
    fullName: '',
    employeeId: '',
    location: '',
    department: '',
    bio: '',
  });
  
  const [avatar, setAvatar] = useState<File | null>(null);
  const [avatarPreview, setAvatarPreview] = useState<string | null>(null);
  
  const { toast } = useToast();
  
  // Update form data when a field changes
  const handleInputChange = (e: React.ChangeEvent<HTMLInputElement | HTMLTextAreaElement>) => {
    const { id, value } = e.target;
    setFormData(prev => ({
      ...prev,
      [id]: value
    }));
  };
  
  // Handle select changes
  const handleSelectChange = (field: string, value: string) => {
    setFormData(prev => ({
      ...prev,
      [field]: value
    }));
  };
  
  useEffect(() => {
    if (!profile) {
      navigate('/login');
      return;
    }
    
    // Populate form with existing data
    if (profile) {
<<<<<<< HEAD
      setFormData(prev => ({
        ...prev,
        fullName: profile.full_name || ''
      }));
    }
  }, [profile, navigate]);
  
  const fetchExtendedProfile = async () => {
    try {
      const { data, error } = await supabase.rpc('get_extended_profile');
      
      if (error) {
        if (error.code !== 'PGRST116') { // PGRST116 means no rows returned
          throw error;
        }
      } else if (data) {
        // Cast the data to ExtendedProfile type
        const profileData = data as unknown as ExtendedProfile;
        setExtendedProfile(profileData);
        
        // Populate form with existing data
        setFormData(prev => ({
          ...prev,
          fullName: prev.fullName, // Keep the already set fullName
          employeeId: profileData.employee_id || '',
          location: profileData.location || '',
          department: profileData.department || '',
          bio: profileData.bio || '',
        }));
      }
    } catch (error: any) {
      console.error('Error fetching extended profile:', error);
      toast({
        title: 'Error',
        description: 'Failed to load profile data',
        variant: 'destructive'
=======
      setFormData({
        fullName: profile.full_name || '',
        employeeId: profile.employee_id || '',
        location: profile.location || '',
        department: profile.department || '',
        bio: profile.bio || '',
>>>>>>> 8ac2e526
      });
      setIsLoading(false);
    }
  }, [profile, navigate]);
  
  const handleAvatarChange = (e: React.ChangeEvent<HTMLInputElement>) => {
    if (e.target.files && e.target.files[0]) {
      const file = e.target.files[0];
      setAvatar(file);
      
      // Create preview
      const reader = new FileReader();
      reader.onloadend = () => {
        setAvatarPreview(reader.result as string);
      };
      reader.readAsDataURL(file);
    }
  };
  
  const uploadAvatar = async (): Promise<string | null> => {
    if (!avatar) return null;
    
    try {
      const fileExt = avatar.name.split('.').pop();
      const filePath = `avatars/${profile?.id}-${Date.now()}.${fileExt}`;
      
      const { error: uploadError } = await supabase.storage
        .from('avatars')
        .upload(filePath, avatar);
      
      if (uploadError) throw uploadError;
      
      const { data } = supabase.storage.from('avatars').getPublicUrl(filePath);
      return data.publicUrl;
    } catch (error) {
      console.error('Error uploading avatar:', error);
      return null;
    }
  };
  
  const handleSubmit = async (e: React.FormEvent) => {
    e.preventDefault();
    setIsSaving(true);
    
    try {
      // If there's an avatar update, upload it
      let avatarUrl = null;
      if (avatar) {
        avatarUrl = await uploadAvatar();
      }
      
      // Update profile fields in a single query
      if (profile) {
        const { error: profileError } = await supabase
          .from('profiles')
          .update({
            full_name: formData.fullName,
            avatar_url: avatarUrl || profile.avatar_url,
            updated_at: new Date().toISOString(),
            employee_id: formData.employeeId,
            location: formData.location,
            department: formData.department,
            bio: formData.bio
          })
          .eq('id', profile.id);
        
        if (profileError) throw profileError;
      }
      
      // Refresh profile data
      await refreshProfile();
      
      toast({
        title: 'Profile Updated',
        description: 'Your profile has been successfully updated'
      });
      
      navigate('/profile');
    } catch (error: any) {
      console.error('Error updating profile:', error);
      toast({
        title: 'Update Failed',
        description: error.message || 'Failed to update profile',
        variant: 'destructive'
      });
    } finally {
      setIsSaving(false);
    }
  };
  
  return {
    formData,
    handleInputChange,
    handleSelectChange,
    isLoading,
    isSaving,
    profile,
    avatarPreview,
    handleAvatarChange,
    handleSubmit,
    navigate
  };
};<|MERGE_RESOLUTION|>--- conflicted
+++ resolved
@@ -3,10 +3,6 @@
 import { useNavigate } from 'react-router-dom';
 import { useAuth } from '@/hooks/useAuth';
 import { supabase } from '@/integrations/supabase/client';
-<<<<<<< HEAD
-import { ExtendedProfile } from '@/types/extendedProfile';
-=======
->>>>>>> 8ac2e526
 import { useToast } from '@/hooks/use-toast';
 
 type ProfileFormData = {
@@ -63,51 +59,6 @@
     
     // Populate form with existing data
     if (profile) {
-<<<<<<< HEAD
-      setFormData(prev => ({
-        ...prev,
-        fullName: profile.full_name || ''
-      }));
-    }
-  }, [profile, navigate]);
-  
-  const fetchExtendedProfile = async () => {
-    try {
-      const { data, error } = await supabase.rpc('get_extended_profile');
-      
-      if (error) {
-        if (error.code !== 'PGRST116') { // PGRST116 means no rows returned
-          throw error;
-        }
-      } else if (data) {
-        // Cast the data to ExtendedProfile type
-        const profileData = data as unknown as ExtendedProfile;
-        setExtendedProfile(profileData);
-        
-        // Populate form with existing data
-        setFormData(prev => ({
-          ...prev,
-          fullName: prev.fullName, // Keep the already set fullName
-          employeeId: profileData.employee_id || '',
-          location: profileData.location || '',
-          department: profileData.department || '',
-          bio: profileData.bio || '',
-        }));
-      }
-    } catch (error: any) {
-      console.error('Error fetching extended profile:', error);
-      toast({
-        title: 'Error',
-        description: 'Failed to load profile data',
-        variant: 'destructive'
-=======
-      setFormData({
-        fullName: profile.full_name || '',
-        employeeId: profile.employee_id || '',
-        location: profile.location || '',
-        department: profile.department || '',
-        bio: profile.bio || '',
->>>>>>> 8ac2e526
       });
       setIsLoading(false);
     }
