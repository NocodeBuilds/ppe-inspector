
import { useState } from 'react';
import { supabase, Profile } from '@/integrations/supabase/client';
import { useToast } from '@/hooks/use-toast';
import { useSupabaseQuery } from '@/hooks/useSupabaseQuery';

type ProfileHook = {
  profile: Profile | null;
  isLoading: boolean;
  refreshProfile: () => Promise<void>;
};

/**
 * Hook to manage user profile data
 * Handles fetching and refreshing profile information with efficient caching
 */
export const useProfile = (userId: string | undefined): ProfileHook => {
  const { toast } = useToast();
  
  // Use React Query for profile data
  const {
    data: profile,
    isLoading,
    refetch
  } = useSupabaseQuery<Profile | null>(
    ['profile', userId || ''],
    async () => {
      if (!userId) return null;
      
      try {
        console.log("Fetching profile for:", userId);
        const { data, error } = await supabase
          .from('profiles')
          .select('*')
          .eq('id', userId)
          .single();

        if (error) throw error;

        if (data) {
          console.log("Profile data:", data);
          
<<<<<<< HEAD
          // Cast data to Profile type with type checking
          const profileData: Profile = {
            id: data.id,
            full_name: data.full_name,
            avatar_url: data.avatar_url,
            role: data.role,
            created_at: data.created_at,
            updated_at: data.updated_at,
            // Profile fields directly in profiles table
=======
          // Cast data to Profile type with proper type safety
          const profileData: Profile = {
            id: data.id,
            full_name: data.full_name || null,
            avatar_url: data.avatar_url || null,
            role: data.role || 'user',
            created_at: data.created_at || null,
            updated_at: data.updated_at || null,
>>>>>>> 54daf12a
            employee_id: data.employee_id || null,
            site_name: data.site_name || null, // Updated from location to site_name
            department: data.department || null,
            bio: data.bio || null,
            email: null // We can add email if needed
          };
          
          return profileData;
        }
        return null;
      } catch (error) {
        console.error('Error fetching profile:', error);
        throw error;
      }
    },
    { enabled: !!userId }
  );
  
<<<<<<< HEAD
=======
  // Create a function to refresh the profile data
  const refreshProfile = async () => {
    try {
      await refetch();
    } catch (error) {
      console.error('Error refreshing profile:', error);
      toast({
        title: 'Error',
        description: 'Failed to refresh profile data',
        variant: 'destructive',
      });
    }
  };

>>>>>>> 54daf12a
  return {
    profile,
    isLoading,
    refreshProfile: async () => {
      await refetch();
    }
  };
}<|MERGE_RESOLUTION|>--- conflicted
+++ resolved
@@ -1,4 +1,3 @@
-
 import { useState } from 'react';
 import { supabase, Profile } from '@/integrations/supabase/client';
 import { useToast } from '@/hooks/use-toast';
@@ -40,17 +39,6 @@
         if (data) {
           console.log("Profile data:", data);
           
-<<<<<<< HEAD
-          // Cast data to Profile type with type checking
-          const profileData: Profile = {
-            id: data.id,
-            full_name: data.full_name,
-            avatar_url: data.avatar_url,
-            role: data.role,
-            created_at: data.created_at,
-            updated_at: data.updated_at,
-            // Profile fields directly in profiles table
-=======
           // Cast data to Profile type with proper type safety
           const profileData: Profile = {
             id: data.id,
@@ -59,7 +47,6 @@
             role: data.role || 'user',
             created_at: data.created_at || null,
             updated_at: data.updated_at || null,
->>>>>>> 54daf12a
             employee_id: data.employee_id || null,
             site_name: data.site_name || null, // Updated from location to site_name
             department: data.department || null,
@@ -78,8 +65,6 @@
     { enabled: !!userId }
   );
   
-<<<<<<< HEAD
-=======
   // Create a function to refresh the profile data
   const refreshProfile = async () => {
     try {
@@ -94,12 +79,9 @@
     }
   };
 
->>>>>>> 54daf12a
   return {
     profile,
     isLoading,
-    refreshProfile: async () => {
-      await refetch();
-    }
+    refreshProfile
   };
 }