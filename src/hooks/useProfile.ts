--- conflicted
+++ resolved
@@ -1,10 +1,6 @@
 
 import { useState } from 'react';
 import { supabase, Profile } from '@/integrations/supabase/client';
-<<<<<<< HEAD
-import { ExtendedProfile } from '@/types/extendedProfile';
-=======
->>>>>>> 8ac2e526
 import { useToast } from '@/hooks/use-toast';
 import { useSupabaseQuery } from '@/hooks/useSupabaseQuery';
 
@@ -70,56 +66,6 @@
     },
     { enabled: !!userId }
   );
-  
-<<<<<<< HEAD
-  // Use React Query for extended profile data
-  const {
-    data: extendedProfile,
-    isLoading: isExtendedProfileLoading,
-    refetch: refetchExtendedProfile
-  } = useSupabaseQuery<ExtendedProfile | null>(
-    ['extendedProfile', userId || ''],
-    async () => {
-      try {
-        const { data, error } = await supabase.rpc('get_extended_profile');
-        
-        if (error) {
-          if (error.code === 'PGRST116') return null; // No rows returned
-          throw error;
-        }
-        
-        // Handle the conversion properly by explicitly checking and casting
-        if (data && typeof data === 'object' && !Array.isArray(data)) {
-          return data as ExtendedProfile;
-        }
-        
-        return null;
-      } catch (error) {
-        console.error('Error fetching extended profile:', error);
-        throw error;
-      }
-    },
-    { enabled: !!userId }
-  );
-  
-  // Combined refresh function
-  const refreshProfile = async () => {
-=======
-  // Wrap the refetch function to match the expected return type
-  const refreshProfile = async (): Promise<void> => {
->>>>>>> 8ac2e526
-    try {
-      await refetch();
-    } catch (error) {
-      console.error('Error refreshing profile:', error);
-<<<<<<< HEAD
-      toast({
-        title: 'Error',
-        description: error.message || 'Failed to refresh profile',
-        variant: 'destructive'
-      });
-=======
->>>>>>> 8ac2e526
     }
   };
   
