import { ExtendedJsPDF, createPDFDocument, addPDFHeader, addPDFFooter, addSectionTitle, addDataTable, formatDateOrNA, addSignatureToPDF } from '../pdfUtils';
import { format } from 'date-fns';
import jsPDF from 'jspdf';
import autoTable, { FontStyle, HAlignType, CellInput, RowInput, Color } from 'jspdf-autotable';

// Interface for the inspection data structure
interface InspectionDetail {
  id: string;
  date: string;
  type: string;
  overall_result: string;
  notes: string | null;
  signature_url: string | null;
  inspector_name: string;
  inspector_id: string;
  ppe_type: string;
  ppe_serial: string;
  ppe_brand: string;
  ppe_model: string;
  site_name: string;
  manufacturing_date: string;
  expiry_date: string;
  department: string; // Added missing department property
  checkpoints: {
    id: string;
    description: string;
    passed: boolean | null;
    notes: string | null;
    photo_url: string | null;
  }[];
}

// Helper function to convert string to FontStyle type
const getFontStyle = (style: string): FontStyle => {
  switch (style) {
    case 'bold':
      return 'bold';
    case 'italic':
      return 'italic';
    case 'bolditalic':
      return 'bolditalic';
    default:
      return 'normal';
  }
};

// Helper function to convert string to HAlignType
const getHAlign = (align: string): HAlignType => {
  switch (align) {
    case 'center':
      return 'center';
    case 'right':
      return 'right';
    case 'justify':
      return 'justify';
    default:
      return 'left';
  }
};

// Helper function to ensure the color array has 3 elements (RGB)
const getColor = (color: number[]): [number, number, number] => {
  if (color.length === 3) {
    return [color[0], color[1], color[2]];
  }
  // Default black color
  return [0, 0, 0];
};

export const generateInspectionDetailPDF = async (inspection: InspectionDetail): Promise<void> => {
  if (!inspection) {
    console.error('No inspection data provided');
    return;
  }

  // Create PDF document with compression
  const doc = new jsPDF({
    orientation: 'portrait',
    unit: 'mm',
    format: 'a4',
    compress: true
  });

  // Set consistent margins
  const margin = {
    left: 14,
    right: 14,
    top: 10
  };
  const pageWidth = doc.internal.pageSize.width;
  const contentWidth = pageWidth - margin.left - margin.right;

  // Declare finalY at the top to avoid scope issues
  let finalY: number;

  // Add header with logo, title and document info
  try {
    doc.addImage("/lovable-uploads/logo.png", "PNG", margin.left, margin.top, 30, 20);
  } catch (error) {
    console.error("Error adding logo to PDF:", error);
  }
  
  // Adjust header to prevent overlap
  const headerText = `${inspection.ppe_type.toUpperCase()} INSPECTION CHECKLIST`;
  const headerLines = doc.splitTextToSize(headerText, contentWidth);
  doc.text(headerLines, pageWidth / 2, 20, { align: 'center' });
  
  // Document number and approval date on right
  doc.setFontSize(8);
  doc.text("Doc. No: ABCD", pageWidth - margin.right - 25, 15);
  doc.text(`Approval Date: ${format(new Date(), 'dd.MM.yyyy')}`, pageWidth - margin.right - 25, 20);
  
  // Draw divider
  doc.setDrawColor(0, 0, 0);
  doc.line(margin.left, 33, pageWidth - margin.right, 33);
  
  // Equipment details section
  doc.setFontSize(12);
  doc.text("EQUIPMENT DETAILS", margin.left, 40);
  
  // Fetch site name and manufacturing/expiry dates from inspection details
  const siteName = inspection.site_name || "Unknown Site";
  const manufacturingDate = inspection.manufacturing_date || "N/A";
  const expiryDate = inspection.expiry_date || "N/A";

  const equipmentData = [
    ["SITE NAME:", siteName, "INSPECTION DATE:", format(new Date(inspection.date), 'dd.MM.yyyy')],
    ["PPE TYPE:", inspection.ppe_type.toUpperCase(), "SERIAL NUMBER:", inspection.ppe_serial],
    ["MAKE (BRAND):", inspection.ppe_brand, "MODEL NUMBER:", inspection.ppe_model],
    ["MANUFACTURING DATE:", manufacturingDate, "EXPIRY DATE:", expiryDate]
  ];
  
  // Equipment details table with consistent widths
  autoTable(doc as any, {
    startY: 45,
    body: equipmentData,
    theme: 'grid',
    styles: { 
      cellPadding: 3,
      fontSize: 9,
      lineColor: [0, 0, 0],
      lineWidth: 0.1,
      minCellHeight: 8
    },
    columnStyles: {
      0: { cellWidth: contentWidth * 0.2, fontStyle: 'bold' },
      1: { cellWidth: contentWidth * 0.3 },
      2: { cellWidth: contentWidth * 0.2, fontStyle: 'bold' },
      3: { cellWidth: contentWidth * 0.3 }
    },
    margin: { left: margin.left, right: margin.right }
  });
  
  finalY = (doc as any).lastAutoTable.finalY + 10;
  
  // Reinsert inspector details
  const inspectorData: RowInput[] = [
    [
      { content: "EMPLOYEE NAME:", styles: { fontStyle: 'bold' } },
      { content: inspection.inspector_name },
      { content: "EMPLOYEE ID:", styles: { fontStyle: 'bold' } },
      { content: inspection.inspector_id || "N/A" }
    ],
    [
      { content: "ROLE:", styles: { fontStyle: 'bold' } },
      { content: "Inspector" },
      { content: "DEPARTMENT:", styles: { fontStyle: 'bold' } },
      { content: inspection.department || "N/A" }
    ]
  ];

  autoTable(doc as any, {
    startY: finalY,
    body: inspectorData,
    theme: 'grid',
    styles: { 
      cellPadding: 3,
      fontSize: 9,
      lineColor: [0, 0, 0],
      lineWidth: 0.1,
      minCellHeight: 8
    },
    columnStyles: {
      0: { cellWidth: contentWidth * 0.2 },
      1: { cellWidth: contentWidth * 0.3 },
      2: { cellWidth: contentWidth * 0.2 },
      3: { cellWidth: contentWidth * 0.3 }
    },
    margin: { left: margin.left, right: margin.right }
  });

  finalY = (doc as any).lastAutoTable.finalY + 5;

  // Checkpoints section
  if (inspection.checkpoints && inspection.checkpoints.length > 0) {
    doc.setFontSize(12);
    doc.text("INSPECTION CHECKPOINTS", margin.left, finalY);
    
    const checkpointHeaders: RowInput[] = [
      [
        { content: 'S.No.', styles: { fontStyle: 'bold', halign: 'center' } },
        { content: 'Checkpoint Description', styles: { fontStyle: 'bold', halign: 'left' } },
        { content: 'Result', styles: { fontStyle: 'bold', halign: 'center' } },
        { content: 'Photo Evidence', styles: { fontStyle: 'bold', halign: 'center' } },
        { content: 'Remarks', styles: { fontStyle: 'bold', halign: 'left' } }
      ]
    ];
    
    let checkpointRows: RowInput[] = [];
    
    // Process checkpoints with consistent photo cell height
    for (let i = 0; i < inspection.checkpoints.length; i++) {
      const cp = inspection.checkpoints[i];
      const photoHeight = 25; // Standardized photo height
      
      let photoCell: CellInput = {
        content: cp.photo_url ? '' : 'No photo',
        styles: { 
          minCellHeight: photoHeight,
          halign: 'center',
          valign: 'middle',
          fontStyle: cp.photo_url ? 'normal' : 'italic',
          textColor: cp.photo_url ? [0, 0, 0] as [number, number, number] : [150, 150, 150] as [number, number, number]
        }
      };
      
      let resultText = cp.passed === null ? 'NA' : cp.passed ? 'PASS' : 'FAIL';
      let resultColor: [number, number, number] = cp.passed === null ? [100, 100, 100] : 
                     cp.passed ? [0, 128, 0] : [255, 0, 0];
      
      checkpointRows.push([
        { content: (i + 1).toString(), styles: { halign: 'center', valign: 'middle' } },
        { content: cp.description, styles: { valign: 'middle' } },
        { content: resultText, styles: { fontStyle: 'bold', halign: 'center', valign: 'middle', textColor: resultColor } },
        photoCell,
        { content: cp.notes || '', styles: { valign: 'middle' } }
      ]);
    }
    
    // Generate checkpoints table with proportional widths
    autoTable(doc as any, {
      startY: finalY + 5,
      head: checkpointHeaders,
      body: checkpointRows,
      theme: 'grid',
      headStyles: { 
        fillColor: [220, 220, 220], 
        textColor: [0, 0, 0],
        minCellHeight: 10
      },
      styles: { 
        cellPadding: 3,
        fontSize: 8,
        lineColor: [0, 0, 0],
        lineWidth: 0.1
      },
      columnStyles: {
        0: { cellWidth: contentWidth * 0.08 },  // S.No
        1: { cellWidth: contentWidth * 0.32 },  // Description
        2: { cellWidth: contentWidth * 0.12 },  // Result
        3: { cellWidth: contentWidth * 0.23 },  // Photo
        4: { cellWidth: contentWidth * 0.25 }   // Remarks
      },
      margin: { left: margin.left, right: margin.right }
    });
    
    finalY = (doc as any).lastAutoTable.finalY;

    // Fetch employee details from profile
    const employeeName = inspection.inspector_name || "Unknown";
    const employeeId = inspection.inspector_id || "N/A";
    const department = inspection.department || "N/A";

    // Fetch site name and manufacturing/expiry dates from inspection details
    const siteName = inspection.site_name || "Unknown Site";
    const manufacturingDate = inspection.manufacturing_date || "N/A";
    const expiryDate = inspection.expiry_date || "N/A";

    const equipmentData = [
      ["SITE NAME:", siteName, "INSPECTION DATE:", format(new Date(inspection.date), 'dd.MM.yyyy')],
      ["PPE TYPE:", inspection.ppe_type.toUpperCase(), "SERIAL NUMBER:", inspection.ppe_serial],
      ["MAKE (BRAND):", inspection.ppe_brand, "MODEL NUMBER:", inspection.ppe_model],
      ["MANUFACTURING DATE:", manufacturingDate, "EXPIRY DATE:", expiryDate]
    ];

    // Equipment details table with consistent widths
    autoTable(doc as any, {
      startY: 45,
      body: equipmentData,
      theme: 'grid',
      styles: { 
        cellPadding: 3,
        fontSize: 9,
        lineColor: [0, 0, 0],
        lineWidth: 0.1,
        minCellHeight: 8
      },
      columnStyles: {
        0: { cellWidth: contentWidth * 0.2, fontStyle: 'bold' },
        1: { cellWidth: contentWidth * 0.3 },
        2: { cellWidth: contentWidth * 0.2, fontStyle: 'bold' },
        3: { cellWidth: contentWidth * 0.3 }
      },
      margin: { left: margin.left, right: margin.right }
    });

    finalY = (doc as any).lastAutoTable.finalY + 10;

    // Checkpoints section
    if (inspection.checkpoints && inspection.checkpoints.length > 0) {
      doc.setFontSize(12);
      doc.text("INSPECTION CHECKPOINTS", margin.left, finalY);
      
      const checkpointHeaders: RowInput[] = [
        [
          { content: 'S.No.', styles: { fontStyle: 'bold', halign: 'center' } },
          { content: 'Checkpoint Description', styles: { fontStyle: 'bold', halign: 'left' } },
          { content: 'Result', styles: { fontStyle: 'bold', halign: 'center' } },
          { content: 'Photo Evidence', styles: { fontStyle: 'bold', halign: 'center' } },
          { content: 'Remarks', styles: { fontStyle: 'bold', halign: 'left' } }
        ]
      ];
      
      let checkpointRows: RowInput[] = [];
      
      // Process checkpoints with consistent photo cell height
      for (let i = 0; i < inspection.checkpoints.length; i++) {
        const cp = inspection.checkpoints[i];
        const photoHeight = 25; // Standardized photo height
        
        let photoCell: CellInput = {
          content: cp.photo_url ? '' : 'No photo',
          styles: { 
            minCellHeight: photoHeight,
            halign: 'center',
            valign: 'middle',
            fontStyle: cp.photo_url ? 'normal' : 'italic',
            textColor: cp.photo_url ? [0, 0, 0] : [150, 150, 150]
          }
        };
        
        let resultText = cp.passed === null ? 'NA' : cp.passed ? 'PASS' : 'FAIL';
        let resultColor = cp.passed === null ? [100, 100, 100] : 
                         cp.passed ? [0, 128, 0] : [255, 0, 0];
        
        checkpointRows.push([
          { content: (i + 1).toString(), styles: { halign: 'center', valign: 'middle' } },
          { content: cp.description, styles: { valign: 'middle' } },
          { content: resultText, styles: { fontStyle: 'bold', halign: 'center', valign: 'middle', textColor: resultColor } },
          photoCell,
          { content: cp.notes || '', styles: { valign: 'middle' } }
        ]);
      }
      
      // Generate checkpoints table with proportional widths
      autoTable(doc as any, {
        startY: finalY + 5,
        head: checkpointHeaders,
        body: checkpointRows,
        theme: 'grid',
        headStyles: { 
          fillColor: [220, 220, 220], 
          textColor: [0, 0, 0],
          minCellHeight: 10
        },
        styles: { 
          cellPadding: 3,
          fontSize: 8,
          lineColor: [0, 0, 0],
          lineWidth: 0.1
        },
        columnStyles: {
          0: { cellWidth: contentWidth * 0.08 },  // S.No
          1: { cellWidth: contentWidth * 0.32 },  // Description
          2: { cellWidth: contentWidth * 0.12 },  // Result
          3: { cellWidth: contentWidth * 0.23 },  // Photo
          4: { cellWidth: contentWidth * 0.25 }   // Remarks
        },
        margin: { left: margin.left, right: margin.right }
      });
      
      finalY = (doc as any).lastAutoTable.finalY;

      // Employee Details section
      doc.setFontSize(12);
      doc.text("EMPLOYEE DETAILS", margin.left, finalY + 5);

      const employeeData: RowInput[] = [
        [
          { content: "EMPLOYEE NAME:", styles: { fontStyle: 'bold' } },
          { content: employeeName },
          { content: "EMPLOYEE ID:", styles: { fontStyle: 'bold' } },
          { content: employeeId }
        ],
        [
          { content: "DEPARTMENT:", styles: { fontStyle: 'bold' } },
          { content: department },
          { content: "ROLE:", styles: { fontStyle: 'bold' } },
          { content: "Inspector" }
        ]
      ];

      autoTable(doc as any, {
        startY: finalY + 10,
        body: employeeData,
        theme: 'grid',
        styles: { 
          cellPadding: 3,
          fontSize: 9,
          lineColor: [0, 0, 0],
          lineWidth: 0.1,
          minCellHeight: 8
        },
        columnStyles: {
          0: { cellWidth: contentWidth * 0.2 },
          1: { cellWidth: contentWidth * 0.3 },
          2: { cellWidth: contentWidth * 0.2 },
          3: { cellWidth: contentWidth * 0.3 }
        },
        margin: { left: margin.left, right: margin.right }
      });

      finalY = (doc as any).lastAutoTable.finalY + 5;
    }
<<<<<<< HEAD

    // Ensure no unwanted gaps between tables
    if (finalY > doc.internal.pageSize.height - 100) {
      doc.addPage();
      finalY = margin.top;
    }

    // Final Inspection Result section - consolidated
    doc.setFontSize(12);
    doc.text("FINAL INSPECTION RESULT", margin.left, finalY + 15);

    const resultText = inspection.overall_result || 'N/A';
    const resultColor = !inspection.overall_result ? [100, 100, 100] : 
                       inspection.overall_result.toLowerCase() === 'pass' ? [0, 128, 0] : [255, 0, 0];

    // Final result table with signature space
    const finalResultData: RowInput[] = [
      [
        { content: "OVERALL RESULT:", styles: { fontStyle: 'bold' } },
        { content: resultText.toUpperCase(), styles: { fontStyle: 'bold', halign: 'center', textColor: resultColor } },
        { content: "INSPECTOR SIGNATURE:", styles: { fontStyle: 'bold' } },
        { content: ' ', styles: { minCellHeight: 30 } }  // Increased height for signature
      ]
    ];

    autoTable(doc as any, {
      startY: finalY + 20,
      body: finalResultData,
      theme: 'grid',
      styles: { 
        cellPadding: 3,
        fontSize: 9,
        lineColor: [0, 0, 0],
        lineWidth: 0.1
      },
      columnStyles: {
        0: { cellWidth: contentWidth * 0.2 },
        1: { cellWidth: contentWidth * 0.3 },
        2: { cellWidth: contentWidth * 0.2 },
        3: { cellWidth: contentWidth * 0.3 }
      },
      margin: { left: margin.left, right: margin.right }
    });

    // Add signature with proper positioning
    if (inspection.signature_url) {
      try {
        const signatureY = finalY + 22;  // Positioned within the cell
        const signatureX = margin.left + (contentWidth * 0.7) + 5;  // Aligned in signature column
        doc.addImage(inspection.signature_url, 'PNG', signatureX, signatureY, 25, 25);
      } catch (error) {
        console.error("Error adding signature:", error);
      }
=======
  }
  
  // Ensure no unwanted gaps between tables
  if (finalY > doc.internal.pageSize.height - 100) {
    doc.addPage();
    finalY = margin.top;
  }
  
  // Final Inspection Result section - consolidated
  doc.setFontSize(12);
  doc.text("FINAL INSPECTION RESULT", margin.left, finalY + 15);
  
  const resultText = inspection.overall_result || 'N/A';
  const resultColor: [number, number, number] = !inspection.overall_result ? [100, 100, 100] : 
                   inspection.overall_result.toLowerCase() === 'pass' ? [0, 128, 0] : [255, 0, 0];
  
  // Final result table with signature space
  const finalResultData: RowInput[] = [
    [
      { content: "OVERALL RESULT:", styles: { fontStyle: 'bold' } },
      { content: resultText.toUpperCase(), styles: { fontStyle: 'bold', halign: 'center', textColor: resultColor } },
      { content: "INSPECTOR SIGNATURE:", styles: { fontStyle: 'bold' } },
      { content: ' ', styles: { minCellHeight: 30 } }  // Increased height for signature
    ]
  ];
  
  autoTable(doc as any, {
    startY: finalY + 20,
    body: finalResultData,
    theme: 'grid',
    styles: { 
      cellPadding: 3,
      fontSize: 9,
      lineColor: [0, 0, 0],
      lineWidth: 0.1
    },
    columnStyles: {
      0: { cellWidth: contentWidth * 0.2 },
      1: { cellWidth: contentWidth * 0.3 },
      2: { cellWidth: contentWidth * 0.2 },
      3: { cellWidth: contentWidth * 0.3 }
    },
    margin: { left: margin.left, right: margin.right }
  });
  
  // Add signature with proper positioning
  if (inspection.signature_url) {
    try {
      const signatureY = finalY + 22;  // Positioned within the cell
      const signatureX = margin.left + (contentWidth * 0.7) + 5;  // Aligned in signature column
      doc.addImage(inspection.signature_url, 'PNG', signatureX, signatureY, 25, 25);
    } catch (error) {
      console.error("Error adding signature:", error);
>>>>>>> 5ee10e20
    }
    
    // Add inspection date aligned with signature
    finalY = (doc as any).lastAutoTable.finalY + 5;
    doc.setFontSize(9);
    doc.text(`DATE: ${format(new Date(inspection.date), 'dd.MM.yyyy')}`, 
             pageWidth - margin.right, finalY, { align: 'right' });
    
    // Consistent footer on all pages
    const pageCount = (doc as any).internal.getNumberOfPages();
    for (let i = 1; i <= pageCount; i++) {
      doc.setPage(i);
      
      // Page separator line
      doc.setDrawColor(200, 200, 200);
      doc.line(margin.left, doc.internal.pageSize.height - 15, 
               pageWidth - margin.right, doc.internal.pageSize.height - 15);
      
      // Footer text
      doc.setFontSize(8);
      doc.setTextColor(100, 100, 100);
      doc.text(
        `Page ${i} of ${pageCount}`, 
        pageWidth / 2, 
        doc.internal.pageSize.height - 10, 
        { align: 'center' }
      );
      doc.text(
        'CONFIDENTIAL - FOR INTERNAL USE ONLY', 
        pageWidth / 2, 
        doc.internal.pageSize.height - 5, 
        { align: 'center' }
      );
    }
    
    // Save the PDF
    const filename = `inspection_${inspection.ppe_serial}_${format(new Date(inspection.date), 'yyyyMMdd')}.pdf`;
    doc.save(filename);
  }
};<|MERGE_RESOLUTION|>--- conflicted
+++ resolved
@@ -20,7 +20,6 @@
   site_name: string;
   manufacturing_date: string;
   expiry_date: string;
-  department: string; // Added missing department property
   checkpoints: {
     id: string;
     description: string;
@@ -90,9 +89,6 @@
   const pageWidth = doc.internal.pageSize.width;
   const contentWidth = pageWidth - margin.left - margin.right;
 
-  // Declare finalY at the top to avoid scope issues
-  let finalY: number;
-
   // Add header with logo, title and document info
   try {
     doc.addImage("/lovable-uploads/logo.png", "PNG", margin.left, margin.top, 30, 20);
@@ -151,7 +147,7 @@
     margin: { left: margin.left, right: margin.right }
   });
   
-  finalY = (doc as any).lastAutoTable.finalY + 10;
+  let finalY = (doc as any).lastAutoTable.finalY + 10;
   
   // Reinsert inspector details
   const inspectorData: RowInput[] = [
@@ -165,7 +161,7 @@
       { content: "ROLE:", styles: { fontStyle: 'bold' } },
       { content: "Inspector" },
       { content: "DEPARTMENT:", styles: { fontStyle: 'bold' } },
-      { content: inspection.department || "N/A" }
+      { content: "Safety" }
     ]
   ];
 
@@ -265,218 +261,26 @@
     });
     
     finalY = (doc as any).lastAutoTable.finalY;
-
-    // Fetch employee details from profile
-    const employeeName = inspection.inspector_name || "Unknown";
-    const employeeId = inspection.inspector_id || "N/A";
-    const department = inspection.department || "N/A";
-
-    // Fetch site name and manufacturing/expiry dates from inspection details
-    const siteName = inspection.site_name || "Unknown Site";
-    const manufacturingDate = inspection.manufacturing_date || "N/A";
-    const expiryDate = inspection.expiry_date || "N/A";
-
-    const equipmentData = [
-      ["SITE NAME:", siteName, "INSPECTION DATE:", format(new Date(inspection.date), 'dd.MM.yyyy')],
-      ["PPE TYPE:", inspection.ppe_type.toUpperCase(), "SERIAL NUMBER:", inspection.ppe_serial],
-      ["MAKE (BRAND):", inspection.ppe_brand, "MODEL NUMBER:", inspection.ppe_model],
-      ["MANUFACTURING DATE:", manufacturingDate, "EXPIRY DATE:", expiryDate]
-    ];
-
-    // Equipment details table with consistent widths
-    autoTable(doc as any, {
-      startY: 45,
-      body: equipmentData,
-      theme: 'grid',
-      styles: { 
-        cellPadding: 3,
-        fontSize: 9,
-        lineColor: [0, 0, 0],
-        lineWidth: 0.1,
-        minCellHeight: 8
-      },
-      columnStyles: {
-        0: { cellWidth: contentWidth * 0.2, fontStyle: 'bold' },
-        1: { cellWidth: contentWidth * 0.3 },
-        2: { cellWidth: contentWidth * 0.2, fontStyle: 'bold' },
-        3: { cellWidth: contentWidth * 0.3 }
-      },
-      margin: { left: margin.left, right: margin.right }
-    });
-
-    finalY = (doc as any).lastAutoTable.finalY + 10;
-
-    // Checkpoints section
-    if (inspection.checkpoints && inspection.checkpoints.length > 0) {
-      doc.setFontSize(12);
-      doc.text("INSPECTION CHECKPOINTS", margin.left, finalY);
+    
+    // Add photos with consistent positioning
+    try {
+      const photoWidth = contentWidth * 0.18;  // 80% of photo column width
+      const photoHeight = 20;
       
-      const checkpointHeaders: RowInput[] = [
-        [
-          { content: 'S.No.', styles: { fontStyle: 'bold', halign: 'center' } },
-          { content: 'Checkpoint Description', styles: { fontStyle: 'bold', halign: 'left' } },
-          { content: 'Result', styles: { fontStyle: 'bold', halign: 'center' } },
-          { content: 'Photo Evidence', styles: { fontStyle: 'bold', halign: 'center' } },
-          { content: 'Remarks', styles: { fontStyle: 'bold', halign: 'left' } }
-        ]
-      ];
-      
-      let checkpointRows: RowInput[] = [];
-      
-      // Process checkpoints with consistent photo cell height
       for (let i = 0; i < inspection.checkpoints.length; i++) {
         const cp = inspection.checkpoints[i];
-        const photoHeight = 25; // Standardized photo height
-        
-        let photoCell: CellInput = {
-          content: cp.photo_url ? '' : 'No photo',
-          styles: { 
-            minCellHeight: photoHeight,
-            halign: 'center',
-            valign: 'middle',
-            fontStyle: cp.photo_url ? 'normal' : 'italic',
-            textColor: cp.photo_url ? [0, 0, 0] : [150, 150, 150]
-          }
-        };
-        
-        let resultText = cp.passed === null ? 'NA' : cp.passed ? 'PASS' : 'FAIL';
-        let resultColor = cp.passed === null ? [100, 100, 100] : 
-                         cp.passed ? [0, 128, 0] : [255, 0, 0];
-        
-        checkpointRows.push([
-          { content: (i + 1).toString(), styles: { halign: 'center', valign: 'middle' } },
-          { content: cp.description, styles: { valign: 'middle' } },
-          { content: resultText, styles: { fontStyle: 'bold', halign: 'center', valign: 'middle', textColor: resultColor } },
-          photoCell,
-          { content: cp.notes || '', styles: { valign: 'middle' } }
-        ]);
+        if (cp.photo_url) {
+          const rowHeight = 25;
+          const tableStartY = finalY - (inspection.checkpoints.length * rowHeight);
+          const photoY = tableStartY + (i * rowHeight) + 2.5;
+          const photoX = margin.left + (contentWidth * 0.52) + 2; // Aligned within photo column
+          
+          doc.addImage(cp.photo_url, 'JPEG', photoX, photoY, photoWidth, photoHeight);
+        }
       }
-      
-      // Generate checkpoints table with proportional widths
-      autoTable(doc as any, {
-        startY: finalY + 5,
-        head: checkpointHeaders,
-        body: checkpointRows,
-        theme: 'grid',
-        headStyles: { 
-          fillColor: [220, 220, 220], 
-          textColor: [0, 0, 0],
-          minCellHeight: 10
-        },
-        styles: { 
-          cellPadding: 3,
-          fontSize: 8,
-          lineColor: [0, 0, 0],
-          lineWidth: 0.1
-        },
-        columnStyles: {
-          0: { cellWidth: contentWidth * 0.08 },  // S.No
-          1: { cellWidth: contentWidth * 0.32 },  // Description
-          2: { cellWidth: contentWidth * 0.12 },  // Result
-          3: { cellWidth: contentWidth * 0.23 },  // Photo
-          4: { cellWidth: contentWidth * 0.25 }   // Remarks
-        },
-        margin: { left: margin.left, right: margin.right }
-      });
-      
-      finalY = (doc as any).lastAutoTable.finalY;
-
-      // Employee Details section
-      doc.setFontSize(12);
-      doc.text("EMPLOYEE DETAILS", margin.left, finalY + 5);
-
-      const employeeData: RowInput[] = [
-        [
-          { content: "EMPLOYEE NAME:", styles: { fontStyle: 'bold' } },
-          { content: employeeName },
-          { content: "EMPLOYEE ID:", styles: { fontStyle: 'bold' } },
-          { content: employeeId }
-        ],
-        [
-          { content: "DEPARTMENT:", styles: { fontStyle: 'bold' } },
-          { content: department },
-          { content: "ROLE:", styles: { fontStyle: 'bold' } },
-          { content: "Inspector" }
-        ]
-      ];
-
-      autoTable(doc as any, {
-        startY: finalY + 10,
-        body: employeeData,
-        theme: 'grid',
-        styles: { 
-          cellPadding: 3,
-          fontSize: 9,
-          lineColor: [0, 0, 0],
-          lineWidth: 0.1,
-          minCellHeight: 8
-        },
-        columnStyles: {
-          0: { cellWidth: contentWidth * 0.2 },
-          1: { cellWidth: contentWidth * 0.3 },
-          2: { cellWidth: contentWidth * 0.2 },
-          3: { cellWidth: contentWidth * 0.3 }
-        },
-        margin: { left: margin.left, right: margin.right }
-      });
-
-      finalY = (doc as any).lastAutoTable.finalY + 5;
+    } catch (error) {
+      console.error("Error adding checkpoint photos:", error);
     }
-<<<<<<< HEAD
-
-    // Ensure no unwanted gaps between tables
-    if (finalY > doc.internal.pageSize.height - 100) {
-      doc.addPage();
-      finalY = margin.top;
-    }
-
-    // Final Inspection Result section - consolidated
-    doc.setFontSize(12);
-    doc.text("FINAL INSPECTION RESULT", margin.left, finalY + 15);
-
-    const resultText = inspection.overall_result || 'N/A';
-    const resultColor = !inspection.overall_result ? [100, 100, 100] : 
-                       inspection.overall_result.toLowerCase() === 'pass' ? [0, 128, 0] : [255, 0, 0];
-
-    // Final result table with signature space
-    const finalResultData: RowInput[] = [
-      [
-        { content: "OVERALL RESULT:", styles: { fontStyle: 'bold' } },
-        { content: resultText.toUpperCase(), styles: { fontStyle: 'bold', halign: 'center', textColor: resultColor } },
-        { content: "INSPECTOR SIGNATURE:", styles: { fontStyle: 'bold' } },
-        { content: ' ', styles: { minCellHeight: 30 } }  // Increased height for signature
-      ]
-    ];
-
-    autoTable(doc as any, {
-      startY: finalY + 20,
-      body: finalResultData,
-      theme: 'grid',
-      styles: { 
-        cellPadding: 3,
-        fontSize: 9,
-        lineColor: [0, 0, 0],
-        lineWidth: 0.1
-      },
-      columnStyles: {
-        0: { cellWidth: contentWidth * 0.2 },
-        1: { cellWidth: contentWidth * 0.3 },
-        2: { cellWidth: contentWidth * 0.2 },
-        3: { cellWidth: contentWidth * 0.3 }
-      },
-      margin: { left: margin.left, right: margin.right }
-    });
-
-    // Add signature with proper positioning
-    if (inspection.signature_url) {
-      try {
-        const signatureY = finalY + 22;  // Positioned within the cell
-        const signatureX = margin.left + (contentWidth * 0.7) + 5;  // Aligned in signature column
-        doc.addImage(inspection.signature_url, 'PNG', signatureX, signatureY, 25, 25);
-      } catch (error) {
-        console.error("Error adding signature:", error);
-      }
-=======
   }
   
   // Ensure no unwanted gaps between tables
@@ -530,44 +334,43 @@
       doc.addImage(inspection.signature_url, 'PNG', signatureX, signatureY, 25, 25);
     } catch (error) {
       console.error("Error adding signature:", error);
->>>>>>> 5ee10e20
     }
-    
-    // Add inspection date aligned with signature
-    finalY = (doc as any).lastAutoTable.finalY + 5;
-    doc.setFontSize(9);
-    doc.text(`DATE: ${format(new Date(inspection.date), 'dd.MM.yyyy')}`, 
-             pageWidth - margin.right, finalY, { align: 'right' });
-    
-    // Consistent footer on all pages
-    const pageCount = (doc as any).internal.getNumberOfPages();
-    for (let i = 1; i <= pageCount; i++) {
-      doc.setPage(i);
-      
-      // Page separator line
-      doc.setDrawColor(200, 200, 200);
-      doc.line(margin.left, doc.internal.pageSize.height - 15, 
-               pageWidth - margin.right, doc.internal.pageSize.height - 15);
-      
-      // Footer text
-      doc.setFontSize(8);
-      doc.setTextColor(100, 100, 100);
-      doc.text(
-        `Page ${i} of ${pageCount}`, 
-        pageWidth / 2, 
-        doc.internal.pageSize.height - 10, 
-        { align: 'center' }
-      );
-      doc.text(
-        'CONFIDENTIAL - FOR INTERNAL USE ONLY', 
-        pageWidth / 2, 
-        doc.internal.pageSize.height - 5, 
-        { align: 'center' }
-      );
-    }
-    
-    // Save the PDF
-    const filename = `inspection_${inspection.ppe_serial}_${format(new Date(inspection.date), 'yyyyMMdd')}.pdf`;
-    doc.save(filename);
-  }
+  }
+  
+  // Add inspection date aligned with signature
+  finalY = (doc as any).lastAutoTable.finalY + 5;
+  doc.setFontSize(9);
+  doc.text(`DATE: ${format(new Date(inspection.date), 'dd.MM.yyyy')}`, 
+           pageWidth - margin.right, finalY, { align: 'right' });
+  
+  // Consistent footer on all pages
+  const pageCount = (doc as any).internal.getNumberOfPages();
+  for (let i = 1; i <= pageCount; i++) {
+    doc.setPage(i);
+    
+    // Page separator line
+    doc.setDrawColor(200, 200, 200);
+    doc.line(margin.left, doc.internal.pageSize.height - 15, 
+             pageWidth - margin.right, doc.internal.pageSize.height - 15);
+    
+    // Footer text
+    doc.setFontSize(8);
+    doc.setTextColor(100, 100, 100);
+    doc.text(
+      `Page ${i} of ${pageCount}`, 
+      pageWidth / 2, 
+      doc.internal.pageSize.height - 10, 
+      { align: 'center' }
+    );
+    doc.text(
+      'CONFIDENTIAL - FOR INTERNAL USE ONLY', 
+      pageWidth / 2, 
+      doc.internal.pageSize.height - 5, 
+      { align: 'center' }
+    );
+  }
+  
+  // Save the PDF
+  const filename = `inspection_${inspection.ppe_serial}_${format(new Date(inspection.date), 'yyyyMMdd')}.pdf`;
+  doc.save(filename);
 };